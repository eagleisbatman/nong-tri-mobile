package com.nongtri.app.data.model

import kotlinx.serialization.SerialName
import kotlinx.serialization.Serializable

/**
 * Plant diagnosis data from AgriVision MCP server
 * Matches backend diagnosis_data JSONB structure
 */
@Serializable
data class DiagnosisData(
    @SerialName("crop") val crop: Crop? = null,
<<<<<<< HEAD
    @SerialName("health_status") val healthStatus: String,
=======
    @SerialName("health_status") val healthStatus: String = "Unable to assess",
>>>>>>> a88b9a0a
    @SerialName("health_confidence") val healthConfidence: String? = null,
    @SerialName("issues") val issues: List<Issue> = emptyList(),
    @SerialName("growth_stage") val growthStage: String? = null,
    @SerialName("image_quality") val imageQuality: String = "Unknown",
    @SerialName("diagnostic_notes") val diagnosticNotes: String? = null,
    @SerialName("agriculture_api_reference") val agricultureApiReference: Boolean? = null,
    @SerialName("analyzed_at") val analyzedAt: String? = null
)

/**
 * Crop identification information
 */
@Serializable
data class Crop(
    @SerialName("name_en") val nameEn: String = "Unknown",
    @SerialName("name_vi") val nameVi: String = "Không xác định",
    @SerialName("scientific_name") val scientificName: String? = null,
    @SerialName("confidence") val confidence: String = "None"  // "High" | "Medium" | "Low" | "None"
)

/**
 * Plant health issue (disease, pest, deficiency)
 */
@Serializable
data class Issue(
    @SerialName("name") val name: String,
    @SerialName("scientific_name") val scientificName: String? = null,
    @SerialName("category") val category: String,  // "Fungal Disease" | "Pest" | "Nutrient Deficiency" | etc.
    @SerialName("severity") val severity: String,  // "Low" | "Moderate" | "High" | "Critical"
    @SerialName("stage") val stage: String? = null,  // "Early" | "Active" | "Late"
    @SerialName("affected_parts") val affectedParts: List<String> = emptyList(),  // ["Leaves", "Stems", "Fruit"]
    @SerialName("symptoms") val symptoms: List<String> = emptyList(),
    @SerialName("causal_agent") val causalAgent: String? = null  // "Fungus" | "Bacteria" | "Virus" | "Insect"
)

/**
 * Extension functions for easier UI display
 */

/**
 * Get health status color for UI
 */
fun DiagnosisData.getHealthStatusColor(): HealthStatusColor {
    return when (healthStatus.lowercase()) {
        "healthy" -> HealthStatusColor.GREEN
        "mild issue", "minor issue" -> HealthStatusColor.YELLOW
        "moderate issue" -> HealthStatusColor.ORANGE
        "severe issue", "critical issue" -> HealthStatusColor.RED
        else -> HealthStatusColor.GRAY
    }
}

/**
 * Health status color enum for UI rendering
 */
enum class HealthStatusColor {
    GREEN,   // Healthy
    YELLOW,  // Mild issue
    ORANGE,  // Moderate issue
    RED,     // Severe/Critical
    GRAY     // Unknown/Unable to assess
}

/**
 * Get severity icon for UI
 */
fun Issue.getSeverityIcon(): String {
    return when (severity.lowercase()) {
        "low" -> "⚠️"
        "moderate" -> "⚠️⚠️"
        "high" -> "🔴"
        "critical" -> "🔴🔴"
        else -> "ℹ️"
    }
}<|MERGE_RESOLUTION|>--- conflicted
+++ resolved
@@ -10,11 +10,7 @@
 @Serializable
 data class DiagnosisData(
     @SerialName("crop") val crop: Crop? = null,
-<<<<<<< HEAD
-    @SerialName("health_status") val healthStatus: String,
-=======
     @SerialName("health_status") val healthStatus: String = "Unable to assess",
->>>>>>> a88b9a0a
     @SerialName("health_confidence") val healthConfidence: String? = null,
     @SerialName("issues") val issues: List<Issue> = emptyList(),
     @SerialName("growth_stage") val growthStage: String? = null,
